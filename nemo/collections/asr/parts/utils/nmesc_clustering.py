--- conflicted
+++ resolved
@@ -37,13 +37,8 @@
 from torch.linalg import eigh, eigvalsh
 
 
-<<<<<<< HEAD
-# @torch.jit.script
-def cos_similarity(a: torch.Tensor, b: torch.Tensor, eps=torch.tensor(3.5e-4)):
-=======
 @torch.jit.script
 def cos_similarity(a: torch.Tensor, b: torch.Tensor, eps=torch.tensor(3.5e-4)) -> torch.Tensor:
->>>>>>> e332596f
     """
     Calculate cosine similarities of the given two set of tensors. The output is an N by N
     matrix where N is the number of feature vectors.
@@ -65,13 +60,8 @@
     return res
 
 
-<<<<<<< HEAD
-# @torch.jit.script
-def ScalerMinMax(X: torch.Tensor):
-=======
 @torch.jit.script
 def ScalerMinMax(X: torch.Tensor) -> torch.Tensor:
->>>>>>> e332596f
     """
     Min-max scale the input affinity matrix X, which will lead to a dynamic range of [0, 1].
 
@@ -88,15 +78,10 @@
     return v_norm
 
 
-<<<<<<< HEAD
-#@torch.jit.script
-def getEuclideanDistance(specEmbA: torch.Tensor, specEmbB: torch.Tensor, device: torch.device = torch.device('cpu')):
-=======
 @torch.jit.script
 def getEuclideanDistance(
     specEmbA: torch.Tensor, specEmbB: torch.Tensor, device: torch.device = torch.device('cpu')
 ) -> torch.Tensor:
->>>>>>> e332596f
     """
     Calculate Euclidean distances from the given feature tensors.
 
@@ -280,13 +265,8 @@
     return selected_cluster_indices
 
 
-<<<<<<< HEAD
-# @torch.jit.script
-def getTheLargestComponent(affinity_mat: torch.Tensor, seg_index: int, device: torch.device):
-=======
 @torch.jit.script
 def getTheLargestComponent(affinity_mat: torch.Tensor, seg_index: int, device: torch.device) -> torch.Tensor:
->>>>>>> e332596f
     """
     Find the largest affinity_mat connected components for each given node.
     This is for checking whether the affinity_mat is fully connected.
@@ -323,26 +303,16 @@
     return connected_nodes
 
 
-<<<<<<< HEAD
-# @torch.jit.script
-def isGraphFullyConnected(affinity_mat: torch.Tensor, device: torch.device):
-=======
 @torch.jit.script
 def isGraphFullyConnected(affinity_mat: torch.Tensor, device: torch.device) -> torch.Tensor:
->>>>>>> e332596f
     """
     Check whether the given affinity matrix is a fully connected graph.
     """
     return getTheLargestComponent(affinity_mat, 0, device).sum() == affinity_mat.shape[0]
 
 
-<<<<<<< HEAD
-#@torch.jit.script
-def getKneighborsConnections(affinity_mat: torch.Tensor, p_value: int):
-=======
 @torch.jit.script
 def getKneighborsConnections(affinity_mat: torch.Tensor, p_value: int) -> torch.Tensor:
->>>>>>> e332596f
     """
     Binarize top-p values for each row from the given affinity matrix.
     """
@@ -355,13 +325,8 @@
     return binarized_affinity_mat
 
 
-<<<<<<< HEAD
-#@torch.jit.script
-def getAffinityGraphMat(affinity_mat_raw: torch.Tensor, p_value: int):
-=======
 @torch.jit.script
 def getAffinityGraphMat(affinity_mat_raw: torch.Tensor, p_value: int) -> torch.Tensor:
->>>>>>> e332596f
     """
     Calculate a binarized graph matrix and
     symmetrize the binarized graph matrix.
@@ -374,15 +339,10 @@
     return symm_affinity_mat
 
 
-<<<<<<< HEAD
-# @torch.jit.script
-def getMinimumConnection(mat: torch.Tensor, max_N: torch.Tensor, n_list: torch.Tensor, device: torch.device):
-=======
 @torch.jit.script
 def getMinimumConnection(
     mat: torch.Tensor, max_N: torch.Tensor, n_list: torch.Tensor, device: torch.device
 ) -> Tuple[torch.Tensor, torch.Tensor]:
->>>>>>> e332596f
     """
     Generate connections until fully connect all the nodes in the graph.
     If the graph is not fully connected, it might generate inaccurate results.
@@ -398,22 +358,16 @@
     return affinity_mat, p_value
 
 
-<<<<<<< HEAD
-# @torch.jit.script
-def getRepeatedList(mapping_argmat: torch.Tensor, score_mat_size: torch.Tensor, device: torch.device):
-=======
 @torch.jit.script
 def getRepeatedList(mapping_argmat: torch.Tensor, score_mat_size: torch.Tensor) -> torch.Tensor:
->>>>>>> e332596f
     """
     Count the numbers in the mapping dictionary and create lists that contain
     repeated indices that will be used for creating a repeated affinity matrix.
     This repeated matrix is then used for fusing multiple affinity values.
     """
-    repeat_list = torch.zeros(score_mat_size, dtype=torch.int32).to(device)
+    repeat_list = torch.zeros(score_mat_size, dtype=torch.int32).to(mapping_argmat.device)
     idxs, counts = torch.unique(mapping_argmat, return_counts=True)
-    idxs, counts = idxs.to(device), counts.to(device) 
-    repeat_list[idxs] = counts.int()
+    repeat_list[idxs] = counts.int().to(mapping_argmat.device)
     return repeat_list
 
 
@@ -508,7 +462,7 @@
         emb_t = uniq_scale_dict[scale_idx]['embeddings'].half().to(device)
         mapping_argmat = mapping_argmat.to(device)
     
-        repeat_list = getRepeatedList(mapping_argmat, emb_t.shape[0], device=device).to(device)
+        repeat_list = getRepeatedList(mapping_argmat, torch.tensor(emb_t.shape[0])).to(device)
         rep_emb_t = torch.repeat_interleave(emb_t, repeats=repeat_list, dim=0)
         rep_mat_list.append(rep_emb_t)
     stacked_scale_embs = torch.stack(rep_mat_list)
@@ -555,7 +509,7 @@
         mapping_argmat = session_scale_mapping_dict[scale_idx]
         emb_t = embeddings_in_scales[scale_idx].half().to(device)
         mapping_argmat = mapping_argmat.to(device)
-        repeat_list = getRepeatedList(mapping_argmat, emb_t.shape[0], device=device).to(device)
+        repeat_list = getRepeatedList(mapping_argmat, torch.tensor(emb_t.shape[0])).to(device)
         rep_emb_t = torch.repeat_interleave(emb_t, repeats=repeat_list, dim=0)
         rep_mat_list.append(rep_emb_t)
     stacked_scale_embs = torch.stack(rep_mat_list)
@@ -594,7 +548,7 @@
         mapping_argmat = session_scale_mapping_list[scale_idx]
         emb_t = embeddings_in_scales[scale_idx].half().to(device)
         score_mat_torch = getCosAffinityMatrix(emb_t)
-        repeat_list = getRepeatedList(mapping_argmat, torch.tensor(score_mat_torch.shape[0]), device=device).to(device)
+        repeat_list = getRepeatedList(mapping_argmat, torch.tensor(score_mat_torch.shape[0])).to(device)
         repeated_tensor_0 = torch.repeat_interleave(score_mat_torch, repeats=repeat_list, dim=0)
         repeated_tensor_1 = torch.repeat_interleave(repeated_tensor_0, repeats=repeat_list, dim=1)
         repeated_tensor_list.append(repeated_tensor_1)
@@ -602,70 +556,9 @@
     fused_sim_d = torch.matmul(repp.permute(2, 1, 0), multiscale_weights.t()).squeeze(2).t()
     return fused_sim_d
 
-def get_argmin_mat_dist(uniq_scale_dict: dict):
-    """
-    Calculate the mapping between the base scale and other scales. A segment from a longer scale is
-    repeatedly mapped to a segment from a shorter scale or the base scale.
-
-<<<<<<< HEAD
-    Args:
-        uniq_scale_dict (dict) :
-            Dictionary of embeddings and timestamps for each scale.
-
-    Returns:
-        session_scale_mapping_dict (dict) :
-            Dictionary containing argmin arrays indexed by scale index.
-    """
-    scale_list = sorted(list(uniq_scale_dict.keys()))
-    segment_anchor_dict = {}
-    for scale_idx in scale_list:
-        time_stamp_list = uniq_scale_dict[scale_idx]['time_stamps']
-        time_stamps_float = torch.tensor([[float(x.split()[0]), float(x.split()[1])] for x in time_stamp_list])
-        segment_anchor_dict[scale_idx] = torch.mean(time_stamps_float, dim=1)
-
-    base_scale_idx = max(scale_list)
-    base_scale_anchor = segment_anchor_dict[base_scale_idx]
-    session_scale_mapping_dict = {}
-    session_scale_dist_mat = {}
-    for scale_idx in scale_list:
-        curr_scale_anchor = segment_anchor_dict[scale_idx]
-        curr_mat = torch.tile(curr_scale_anchor, (base_scale_anchor.shape[0], 1))
-        base_mat = torch.tile(base_scale_anchor, (curr_scale_anchor.shape[0], 1)).t()
-        argmin_mat = torch.argmin(torch.abs(curr_mat - base_mat), dim=1)
-        abs_dist_mat = torch.abs(curr_mat - base_mat)
-        session_scale_mapping_dict[scale_idx] = argmin_mat
-        session_scale_dist_mat[scale_idx] = abs_dist_mat
-    return session_scale_mapping_dict, session_scale_dist_mat
-
-
-
-# @torch.jit.script
-def getCosAffinityMatrix(emb: torch.Tensor):
-    """
-    Calculate cosine similarity values among speaker embeddings then min-max normalize
-    the affinity matrix.
-    Args:
-        emb: (torch.tensor)
-            Matrix containing embedding vectors. emb variable should be float(FP32) type to make the data-type
-            compatible with torch.mm operation for both CPU and GPU(CUDA).
-            dimension: (Number of embedding vectors) x (embedding dimension)
-    Returns:
-        sim_d: (torch.tensor)
-            Matrix containing cosine similarity values among the given embedding vectors.
-            dimension: (Number of embedding vectors) x (Number of embedding vectors)
-    """
-    emb = emb.float()
-    sim_d = cos_similarity(emb, emb)
-    sim_d = ScalerMinMax(sim_d)
-    return sim_d
-
-
-#@torch.jit.script
-def getLaplacian(X: torch.Tensor):
-=======
+
 @torch.jit.script
 def getLaplacian(X: torch.Tensor) -> torch.Tensor:
->>>>>>> e332596f
     """
     Calculate a laplacian matrix from an affinity matrix X.
     """
@@ -676,15 +569,10 @@
     return L
 
 
-<<<<<<< HEAD
-#@torch.jit.script
-def eigDecompose(laplacian: torch.Tensor, cuda: bool, device: torch.device = torch.device('cpu')):
-=======
 @torch.jit.script
 def eigDecompose(
     laplacian: torch.Tensor, cuda: bool, device: torch.device = torch.device('cpu')
 ) -> Tuple[torch.Tensor, torch.Tensor]:
->>>>>>> e332596f
     """
     Calculate eigenvalues and eigenvectors from the Laplacian matrix.
     """
@@ -723,13 +611,8 @@
     return lambdas[1:] - lambdas[:-1]
 
 
-<<<<<<< HEAD
-# @torch.jit.script
-def addAnchorEmb(emb: torch.Tensor, anchor_sample_n: int, anchor_spk_n: int, sigma: float, device: torch.device('cpu')):
-=======
 @torch.jit.script
 def addAnchorEmb(emb: torch.Tensor, anchor_sample_n: int, anchor_spk_n: int, sigma: float) -> torch.Tensor:
->>>>>>> e332596f
     """
     Add randomly generated synthetic embeddings to make eigenanalysis more stable.
     We refer to these embeddings as anchor embeddings.
@@ -1102,16 +985,10 @@
         self.max_N = torch.tensor(0)
         self.mat: torch.Tensor = mat
         self.p_value_list: torch.Tensor = self.min_p_value.unsqueeze(0)
-<<<<<<< HEAD
-        self.maj_vote_spk_count = maj_vote_spk_count
-        self.parallelism = parallelism
         self.cuda = cuda
-        self.device = device
-=======
         self.device = device
         self.maj_vote_spk_count: bool = maj_vote_spk_count
         self.parallelism: bool = parallelism
->>>>>>> e332596f
 
     def forward(self) -> Tuple[torch.Tensor, torch.Tensor]:
         """
@@ -1219,9 +1096,6 @@
         max_key = arg_sorted_idx[0]
         max_eig_gap = lambda_gap_list[max_key] / (torch.max(lambdas).item() + self.eps)
         g_p = (p_neighbors / self.mat.shape[0]) / (max_eig_gap + self.eps)
-        print("getEigRatio: ", "est_num_of_spk: ", est_num_of_spk)
-        if type(est_num_of_spk.item()) != int:
-            import ipdb; ipdb.set_trace()
         return torch.stack([g_p, est_num_of_spk])
 
     def getPvalueList(self) -> torch.Tensor:
@@ -1547,7 +1421,7 @@
 
         nmesc = NMESC(
             mat,
-            max_num_speaker=self.max_num_speaker,
+            max_num_speakers=self.max_num_speaker,
             max_rp_threshold=self.max_rp_threshold,
             sparse_search=True,
             maj_vote_spk_count=False,
