# Copyright (c) 2022, NVIDIA CORPORATION.  All rights reserved.
#
# Licensed under the Apache License, Version 2.0 (the "License");
# you may not use this file except in compliance with the License.
# You may obtain a copy of the License at
#
#     http://www.apache.org/licenses/LICENSE-2.0
#
# Unless required by applicable law or agreed to in writing, software
# distributed under the License is distributed on an "AS IS" BASIS,
# WITHOUT WARRANTIES OR CONDITIONS OF ANY KIND, either express or implied.
# See the License for the specific language governing permissions and
# limitations under the License.

import os
import re
from functools import partial
from typing import Any, List, Optional, Union

import torch
from omegaconf.dictconfig import DictConfig
from omegaconf.omegaconf import open_dict
from pytorch_lightning.trainer.trainer import Trainer
from torch import Tensor

from nemo.collections.common.tokenizers.sentencepiece_tokenizer import SentencePieceTokenizer
from nemo.collections.nlp.data.language_modeling.megatron.gpt_prompt_learning_dataset import GPTPromptLearningDataset
from nemo.collections.nlp.models.language_modeling.megatron_base_model import MegatronBaseModel
from nemo.collections.nlp.models.language_modeling.megatron_base_prompt_learning_model import (
    MegatronBasePromptLearningModel,
)
from nemo.collections.nlp.models.language_modeling.megatron_gpt_model import MegatronGPTModel
from nemo.collections.nlp.modules.common import (
    PromptEncoder,
    PromptEncoderType,
    VirtualPromptPlaceholderToken,
    VirtualPromptSource,
    VirtualPromptStyle,
)
from nemo.collections.nlp.modules.common.megatron.utils import average_losses_across_data_parallel_group
from nemo.collections.nlp.modules.common.text_generation_utils import (
    get_default_length_params,
    get_default_sampling_params,
    megatron_gpt_generate,
)
from nemo.collections.nlp.modules.common.transformer.text_generation import LengthParam, SamplingParam, TextGeneration
from nemo.collections.nlp.parts.nlp_overrides import NLPSaveRestoreConnector
from nemo.collections.nlp.parts.utils_funcs import get_last_rank
from nemo.utils import AppState, logging

try:
    from apex.transformer import parallel_state, tensor_parallel
    from apex.transformer.pipeline_parallel.schedules.fwd_bwd_no_pipelining import forward_backward_no_pipelining
    from apex.transformer.pipeline_parallel.schedules.fwd_bwd_pipelining_without_interleaving import (
        forward_backward_pipelining_without_interleaving,
    )
    from apex.transformer.pipeline_parallel.utils import _reconfigure_microbatch_calculator, get_micro_batch_size

    HAVE_APEX = True

except (ImportError, ModuleNotFoundError):
    HAVE_APEX = False


__all__ = ['MegatronGPTPromptLearningModel']


class MegatronGPTPromptLearningModel(MegatronBasePromptLearningModel):
    """
    Model class for prompt-tuning or p-tuning a pretrained Megatron GPT model. 

    Prompt Tuning initalizes virtual prompt embeddings directly from a copy of
    certain token embeddings from the the pretrained GPT model's vocabulary
    and directly tunes these embedding weights. The token embeddings used in 
    initalization are specified by the user in the config file. The model can 
    be prompt-tuned for multiple tasks at once. virtual prompts are stored in a 
    prompt table and can be added or deleted without disrupting virtual prompts 
    for other tasks. 

    P-tuning initializes an LSTM encoder model that generates virtual prompt
    embeddings for every task. Each task shares the same encoder. After ptuning
    is compelete, the learned virtual prompts can be saved to the prompt table
    using add_ptuned_prompts_to_prompt_table(). Thus, if a user wants to add a 
    new virtual prompt via p-tuning, they do not need to retrain on all previous 
    tasks. This gives p-tuning the same task flexiblity as prompt-tuning.
    """

    def __init__(self, cfg: DictConfig, trainer: Trainer):
        super().__init__(cfg, trainer)
        self.init_model(cfg, trainer)

    def init_model(self, cfg: DictConfig, trainer: Trainer):
        self.cfg = cfg
        save_restore_connector = NLPSaveRestoreConnector()
        if os.path.isdir(cfg.get('language_model_path')):
            save_restore_connector.model_extracted_dir = cfg.get('language_model_path')
        frozen_model_cfg = MegatronGPTModel.restore_from(
            cfg.get('language_model_path'),
            trainer=trainer,
            return_config=True,
            save_restore_connector=save_restore_connector,
        )

        # Need to overwrite some params in frozen model's config before restoring
        with open_dict(frozen_model_cfg):
            frozen_model_cfg.megatron_amp_O2 = False
            frozen_model_cfg.optim.name = "fused_adam"
            frozen_model_cfg.micro_batch_size = self.cfg.micro_batch_size
            frozen_model_cfg.global_batch_size = self.cfg.global_batch_size
            frozen_model_cfg.precision = trainer.precision
            frozen_model_cfg.sequence_parallel = self.cfg.get("sequence_parallel", False)
            frozen_model_cfg.activations_checkpoint_granularity = self.cfg.get(
                "activations_checkpoint_granularity", None
            )
            frozen_model_cfg.activations_checkpoint_num_layers = self.cfg.get(
                "activations_checkpoint_num_layers", None
            )
            frozen_model_cfg.activations_checkpoint_method = self.cfg.get("activations_checkpoint_method", None)

        if self.trainer.precision == 'bf16':
            self.autocast_dtype = torch.bfloat16
        elif int(self.trainer.precision) == 32:
            self.autocast_dtype = torch.float
        elif int(self.trainer.precision) == 16:
            self.autocast_dtype = torch.half
        else:
            raise ValueError('precision must be in [32, 16, "bf16"]')

        if cfg.get('language_model_path', None):
            self.frozen_model = MegatronGPTModel.restore_from(
                cfg.get('language_model_path'),
                trainer=trainer,
                save_restore_connector=save_restore_connector,
                override_config_path=frozen_model_cfg,
            ).to(dtype=self.autocast_dtype)

        self.megatron_amp_o2 = self.cfg.get('megatron_amp_O2', False)
        self.pipeline_parallel = self.cfg.get('pipeline_model_parallel_size', 1) > 1
        self.tokenizer = self.frozen_model.tokenizer
        self.hidden_size = self.frozen_model.cfg.hidden_size
        self.existing_tasks = list(self.cfg.get('existing_tasks', []))
        self.new_tasks = list(self.cfg.get('new_tasks', []))
        with open_dict(self.cfg):
            self.cfg.existing_tasks = (
                self.existing_tasks + self.new_tasks
            )  # TODO: for backward compatibility (@adithyare) in general these tasks lists should be depricated

        self.virtual_prompt_style = VirtualPromptStyle(cfg.virtual_prompt_style)

        if self.pipeline_parallel:
            assert (
                self.cfg.optim.sched.get("min_lr", 0.0) == 0.0
            ), "Minimum lr must be 0.0 when pipeline parallel size is > 1"

        # Load templates for assigning virtual prompt token positions
        self.load_task_templates(self.cfg.task_templates)

        if self.first_stage_of_pipeline() and self.virtual_prompt_style in [
            VirtualPromptStyle.P_TUNING,
        ]:

            self.word_embeddings = self.frozen_model.model.language_model.embedding.word_embeddings

        self.padded_vocab_size = self.frozen_model.padded_vocab_size

        # Prepare pseudo token ids for virtual/virtual prompt tokens
        self.pseudo_tokens = get_pseudo_tokens(self.max_virtual_tokens)
        if isinstance(self.tokenizer, SentencePieceTokenizer):
            if not self.tokenizer.legacy:
                self.tokenizer.pad_token = self.tokenizer.ids_to_tokens([self.tokenizer.pad_id])[0]
                self.tokenizer.bos_token = self.tokenizer.ids_to_tokens([self.tokenizer.bos_id])[0]
                self.tokenizer.eos_token = self.tokenizer.ids_to_tokens([self.tokenizer.eos_id])[0]
                self.tokenizer.legacy = True
            self.tokenizer.add_special_tokens(self.pseudo_tokens)
        else:
            self.tokenizer.add_special_tokens({'additional_special_tokens': self.pseudo_tokens})
        self.pseudo_token_ids = self.tokenizer.tokens_to_ids(self.pseudo_tokens)
        self.pseudo_token_ids_start = self.pseudo_token_ids[0] if self.pseudo_token_ids else None
        self.pad_token_id = self.tokenizer.pad_id if self.tokenizer.pad_id is not None else self.tokenizer.unk_id

        # P-Tuning uses an LSTM Encoder to produce virtual token embeddings
        if self.virtual_prompt_style == VirtualPromptStyle.P_TUNING:
            self.virtual_prompt_source = VirtualPromptSource.PROMPT_ENCODER
        elif self.virtual_prompt_style == VirtualPromptStyle.NO_PROMPT:
            self.virtual_prompt_source = VirtualPromptSource.NO_PROMPT
        else:
            raise ValueError(f"\nvirtual prompt style '{cfg.virtual_prompt_style}.'")

        self._reduced_loss_buffer = []
        self._inference_config = None

        # make sure the default pytorch lightning gradient clipping in the basemodel
        self.grad_clip_pl_default = True
        self.lowest_val_loss = None
        self.prompt_encoder = None

    def first_stage_of_pipeline(self):
        return self.frozen_model.model.pre_process

    def forward(
        self,
        input_ids,
        position_ids,
        attention_mask,
        taskname_ids,
        labels=None,
        inference=True,
        set_inference_key_value_memory=False,
        inference_max_sequence_len=None,
    ):
        """
        Special forward method for p-tuning/prompt-tuning pretrained
        GPT style models. Bypasses the vocab token preprocessing done
        in the MegatronGPT class.
        """
        # Get embeddings for text tokens and insert virtual token embeddings
        if self.first_stage_of_pipeline():
            input_embeds = self.embed_input(input_ids, taskname_ids, use_cached_reps=inference)
            if hasattr(self.frozen_model.model.language_model.embedding, "position_embeddings"):
                position_embeddings = self.frozen_model.model.language_model.embedding.position_embeddings(
                    position_ids
                )
                encoder_input = input_embeds + position_embeddings
            else:
<<<<<<< HEAD
                input_embeds = self.embed_input_train(input_ids, taskname_ids)
            if hasattr(self.frozen_model.model.language_model.embedding, "position_embeddings"):
                position_embeddings = self.frozen_model.model.language_model.embedding.position_embeddings(
                    position_ids
                )
                encoder_input = input_embeds + position_embeddings
            else:
=======
>>>>>>> bc216082
                encoder_input = input_embeds
            encoder_input = encoder_input.transpose(0, 1).contiguous()
            if self.cfg.get("sequence_parallel", False):
                encoder_input = tensor_parallel.mappings.scatter_to_sequence_parallel_region(encoder_input)
        else:
            encoder_input = None

        # Call forward on GPT model with preprocessed embeddings
        if self.autocast_dtype == torch.float32:
            output = self.frozen_model.model(
                input_ids=None,
                position_ids=None,
                encoder_input=encoder_input,
                attention_mask=attention_mask,
                labels=labels,
                set_inference_key_value_memory=set_inference_key_value_memory,
                inference_max_sequence_len=inference_max_sequence_len,
            )
        else:
            output = self.frozen_model.model(
                input_ids=None,
                position_ids=None,
                encoder_input=encoder_input,
                attention_mask=attention_mask,
                labels=labels,
                set_inference_key_value_memory=set_inference_key_value_memory,
                inference_max_sequence_len=inference_max_sequence_len,
            )

        return output

    def fwd_bwd_step(self, batch, batch_idx, forward_only):
        """
            Dataloader produces a global batch which is turned into a list of microbatches.
            The list of microbatches is then piped through the pipeline using Apex fwd/bwd functions.
        """
        # Get seq length of batch
        _, seq_length = batch[0].shape
        tensor_shape = [seq_length, get_micro_batch_size(), self.hidden_size]

        if self.pipeline_parallel:
            losses_reduced_per_micro_batch = forward_backward_pipelining_without_interleaving(
                forward_step_func=self.get_forward_output_and_loss_func(),
                batch=batch,
                model=self,
                forward_only=forward_only,
                tensor_shape=tensor_shape,
                dtype=self.autocast_dtype,
                grad_scaler=self.trainer.precision_plugin.scaler if self.cfg.precision == 16 else None,
                sequence_parallel_enabled=self.cfg.get("sequence_parallel", False),
                sync_batch_comm=self.frozen_model.cfg.get('sync_batch_comm', False),
            )
        else:
            losses_reduced_per_micro_batch = forward_backward_no_pipelining(
                forward_step_func=self.get_forward_output_and_loss_func(),
                batch=batch,
                model=self,
                forward_only=forward_only,
                tensor_shape=tensor_shape,
                dtype=self.autocast_dtype,
                grad_scaler=self.trainer.precision_plugin.scaler if self.cfg.precision == 16 else None,
                sync_batch_comm=self.frozen_model.cfg.get('sync_batch_comm', False),
            )

        # only the last stages of the pipeline return losses
        if losses_reduced_per_micro_batch:
            # average loss across micro batches
            loss_tensors_list = [loss_reduced['avg'] for loss_reduced in losses_reduced_per_micro_batch]
            loss_tensor = torch.concat(loss_tensors_list)
            loss_mean = loss_tensor.mean()
        else:
            # we're not on the last pipeline stage so no losses
            loss_mean = torch.tensor(0.0).cuda()

        return loss_mean

    def training_step(self, batch, batch_idx):
        # we zero grads here because we also call backward in the apex fwd/bwd functions
        self._optimizer.zero_grad()
        loss_mean = self.fwd_bwd_step(batch, batch_idx, forward_only=False)
        self.allreduce_gradients()

        ## logging
        # we can only log on one rank if it is rank zero so we broadcast from last rank
        # we can avoid this broadcast by updating the PTL log function to accept specific ranks
        torch.distributed.broadcast(loss_mean, get_last_rank())

        if self.cfg.precision == 16 and hasattr(self.trainer.precision_plugin.scaler, "_scale"):
            loss_scale = self.trainer.precision_plugin.scaler._scale
            if loss_scale is not None:
                self.log('loss_scale', loss_scale)

        self.log('reduced_train_loss', loss_mean, prog_bar=True, rank_zero_only=True)
        lr = self._optimizer.param_groups[0]['lr']
        self.log('lr', lr, rank_zero_only=True)
        self.log('global_step', self.trainer.global_step, prog_bar=True, rank_zero_only=True)
        return loss_mean

    def backward(self, *args, **kwargs):
        """ LightningModule hook to do backward.
            We want this to do nothing since we run backward in the fwd/bwd functions from apex.
            No need to call it here.
        """
        return

    def optimizer_zero_grad(self, *args, **kwargs):
        """ LightningModule hook to zero grad.
            We want this to do nothing as we are zeroing grads during the training_step.
        """
        return

    def _reconfigure_and_process_inference_batch(self, global_batch_size_per_gpu, gbs):
        # This should happen only on the last batch of the dataset.
        if global_batch_size_per_gpu != gbs // parallel_state.get_data_parallel_world_size():
            # NOTE: This is reconfiguring to make sure there is no grad-acc for validation batches.
            app_state = AppState()
            _reconfigure_microbatch_calculator(
                rank=app_state.global_rank,
                rampup_batch_size=None,
                global_batch_size=global_batch_size_per_gpu * parallel_state.get_data_parallel_world_size(),
                micro_batch_size=global_batch_size_per_gpu,
                data_parallel_size=parallel_state.get_data_parallel_world_size(),
            )

    def validation_step(self, batch, batch_idx):
        gbs = self.cfg.get('validation_global_batch_size', self.cfg.global_batch_size)
        self._reconfigure_and_process_inference_batch(batch[0].size(0), gbs)
        loss_mean = self.fwd_bwd_step(batch, batch_idx, forward_only=True)
        if loss_mean.item == 0.0:
            loss_mean = []

        return loss_mean

    def _reconfigure_batch_sizes(self, gbs: int, mbs: int):
        app_state = AppState()
        _reconfigure_microbatch_calculator(
            rank=app_state.global_rank,
            rampup_batch_size=None,
            global_batch_size=gbs,
            micro_batch_size=mbs,
            data_parallel_size=parallel_state.get_data_parallel_world_size(),
        )

    def on_train_epoch_start(self) -> None:
        gbs = self.cfg.global_batch_size
        mbs = self.cfg.micro_batch_size
        self._reconfigure_batch_sizes(gbs, mbs)
        return super().on_train_epoch_start()

    def on_validation_epoch_start(self) -> None:
        gbs = self.cfg.get('validation_global_batch_size', self.cfg.global_batch_size)
        mbs = self.cfg.get('validation_micro_batch_size', self.cfg.micro_batch_size)
        self._reconfigure_batch_sizes(gbs, mbs)
        return super().on_validation_epoch_start()

    def validation_epoch_end(self, outputs):
        if parallel_state.is_pipeline_last_stage():
            # only the last pipeline parallel stages return loss
            averaged_loss = torch.stack(outputs).mean()
        else:
            averaged_loss = torch.tensor(0.0).cuda()

        # we can only log on one rank if it is rank zero so we broadcast from last rank
        torch.distributed.broadcast(averaged_loss, get_last_rank())

        self.log('val_loss', averaged_loss, prog_bar=True, rank_zero_only=True)
        logging.info(f'val_loss: {averaged_loss}')

        gbs = self.cfg.global_batch_size
        mbs = self.cfg.micro_batch_size
        self._reconfigure_batch_sizes(gbs, mbs)

    def test_step(self, batch, batch_idx):
        return self.validation_step(batch, batch_idx)

    def test_epoch_end(self, outputs):
        averaged_loss = average_losses_across_data_parallel_group(outputs)
        logging.info(f'test_loss: {averaged_loss[0]}')

    def setup_training_data(self, training_data_config=None):
        if self.cfg.data.get('train_ds', None):
            self._train_ds, self._train_dl = self.build_virtual_prompt_dataset(
                data=self.cfg.data.train_ds,
                batch_size=self.cfg.global_batch_size,
                max_seq_length=self.frozen_model.cfg.encoder_seq_length,
                min_seq_length=self.cfg.data.get('min_seq_length', 1),
                add_bos=self.cfg.data.get('add_bos', False),
                add_eos=self.cfg.data.get('add_eos', True),
                for_train=True,
                drop_last=True,
                shuffle=True,
                num_workers=self.cfg.data.num_workers,
                pin_memory=True,
                cache_data_path=self.cfg.data.get('train_cache_data_path', None),
                load_cache=self.cfg.data.get('load_cache', False),
            )

    def setup_validation_data(self, validation_data_config=None):
        if self.cfg.data.get('validation_ds', None):
            self._validation_ds, self._validation_dl = self.build_virtual_prompt_dataset(
                data=self.cfg.data.validation_ds,
                batch_size=self.cfg.get('validation_global_batch_size', self.cfg.global_batch_size),
                max_seq_length=self.frozen_model.cfg.encoder_seq_length,
                min_seq_length=self.cfg.data.get('min_seq_length', 1),
                add_bos=self.cfg.data.get('add_bos', False),
                add_eos=self.cfg.data.get('add_eos', True),
                for_train=True,
                drop_last=self.cfg.get('validation_drop_last', True),
                shuffle=False,
                num_workers=self.cfg.data.num_workers,
                pin_memory=True,
                cache_data_path=self.cfg.data.get('validation_cache_data_path', None),
                load_cache=self.cfg.data.get('load_cache', False),
            )

    def setup_test_data(self, test_data_config=None):
        if self.cfg.data.get('test_ds', None):
            self._test_ds, self._test_dl = self.build_virtual_prompt_dataset(
                data=self.cfg.data.test_ds,
                batch_size=self.cfg.get('validation_global_batch_size', self.cfg.global_batch_size),
                max_seq_length=self.frozen_model.cfg.encoder_seq_length,
                min_seq_length=self.cfg.data.get('min_seq_length', 1),
                add_bos=self.cfg.data.get('add_bos', False),
                add_eos=self.cfg.data.get('add_eos', True),
                for_train=False,
                drop_last=False,
                shuffle=False,
                num_workers=self.cfg.data.num_workers,
                pin_memory=True,
                cache_data_path=self.cfg.data.get('test_cache_data_path', None),
                load_cache=self.cfg.data.get('load_cache', False),
            )

    def build_virtual_prompt_dataset(
        self,
        data,
        batch_size,
        max_seq_length=2048,
        min_seq_length=1,
        add_bos=False,
        add_eos=False,
        for_train=True,
        drop_last=False,
        shuffle=False,
        num_workers=0,
        pin_memory=False,
        tokens_to_generate=None,
        get_dataset_only=False,
        cache_data_path=None,
        load_cache=False,
    ):
        dataset = GPTPromptLearningDataset(
            data=data,
            tokenizer=self.tokenizer,
            virtual_prompt_source=self.virtual_prompt_source,
            task_templates=self.task_templates,
            pseudo_tokens=self.pseudo_tokens,
            pad_token_id=self.pad_token_id,
            max_seq_length=max_seq_length,
            min_seq_length=min_seq_length,
            add_bos=add_bos,
            add_eos=add_eos,
            for_train=for_train,
            tokens_to_generate=tokens_to_generate,
            cache_data_path=cache_data_path,
            load_cache=load_cache,
        )

        if get_dataset_only:
            return dataset

        # Make distributed dataloader
        rank = parallel_state.get_data_parallel_rank()
        data_parallel_size = parallel_state.get_data_parallel_world_size()
        sampler = torch.utils.data.distributed.DistributedSampler(
            dataset, num_replicas=data_parallel_size, rank=rank, shuffle=shuffle, seed=self.cfg.seed
        )

        assert batch_size % data_parallel_size == 0, "Global batch size must be evenly divisible by data parallel size"

        if for_train:
            if self.cfg.get("sequence_parallel", False):
                collate_fn = partial(
                    dataset.collate_fn, tp_workers=parallel_state.get_tensor_model_parallel_world_size()
                )
            else:
                collate_fn = partial(dataset.collate_fn, tp_workers=0)
        else:
            collate_fn = dataset.inference_collate_fn

        dataloader = torch.utils.data.DataLoader(
            dataset,
            collate_fn=collate_fn,
            sampler=sampler,
            batch_size=batch_size // data_parallel_size,
            drop_last=drop_last,
            num_workers=num_workers,
            pin_memory=pin_memory,
            persistent_workers=True,  # (@adithyare and @eharper) We need this to make spawn=True to work.
        )

        return dataset, dataloader

    def set_input_tensor(self, input_tensor):
        """Set input tensor to be used instead of forward()'s input.
        When doing pipeline parallelism the input from the previous
        stage comes from communication, not from the input, so the
        model's forward_step_func won't have it. This function is thus
        used by internal code to bypass the input provided by the
        forward_step_func"""

        self.frozen_model.model.set_input_tensor(input_tensor)

    def get_forward_output_and_loss_func(self):
        def fwd_output_and_loss_func(batch, model):
            batch = [x.cuda(non_blocking=True) for x in batch]
            input_ids, labels, loss_mask, position_ids, attention_mask, taskname_ids = batch
            output_tensor = model(input_ids, position_ids, attention_mask, taskname_ids, labels, inference=False)

            if isinstance(output_tensor, tuple):
                output_tensor, _ = output_tensor

            def loss_func(output_tensor):
                loss = self.frozen_model.loss_func(loss_mask, output_tensor)
                reduced_loss = average_losses_across_data_parallel_group([loss])
                return loss, {'avg': reduced_loss}

            return output_tensor, loss_func

        return fwd_output_and_loss_func

    def get_forward_output_only_func(self):
        """
        Used for generate method only for now.
        """

        def fwd_output_only_func(batch, model):
            extra_arg = {}
            (
                tokens,
                attention_mask,
                position_ids,
                task_ids,
                set_inference_key_value_memory,
                inference_max_sequence_len,
            ) = batch

            tokens = tokens.cuda()
            attention_mask = attention_mask.cuda()
            position_ids = position_ids.cuda()
            task_ids = task_ids.cuda()
            extra_arg['set_inference_key_value_memory'] = set_inference_key_value_memory[0].item()
            extra_arg['inference_max_sequence_len'] = inference_max_sequence_len[0].item()

            output_tensor = model(tokens, position_ids, attention_mask, task_ids, **extra_arg)

            def id_func(output_tensor):
                return output_tensor, {'logits': output_tensor}

            return output_tensor, id_func

        return fwd_output_only_func

    def generate(
        self,
        inputs: Union[List[str], torch.Tensor, List[dict]],
        length_params: LengthParam,
        sampling_params: SamplingParam = None,
        batch_size: Optional[int] = 1,
    ):

        # check whether the DDP is initialized
        if parallel_state.is_unitialized():

            def dummy():
                return

            if self.trainer.strategy.launcher is not None:
                self.trainer.strategy.launcher.launch(dummy, trainer=self.trainer)
            self.trainer.strategy.setup_environment()

        # set the default sampling params if it is None.
        # default do greedy sampling
        if sampling_params is None:
            sampling_params = get_default_sampling_params()
            sampling_params["add_BOS"] = self.cfg.data.get("add_bos", False)

        if length_params is None:
            length_params = get_default_length_params()

        max_input_length = self.frozen_model.cfg.encoder_seq_length - length_params["max_length"]

        # input dicts are either dataset paths or already loaded example dicts
        if "taskname" not in inputs[0].keys():
            data = [path["data_path"] for path in inputs]
        else:
            data = inputs

        dataset = self.build_virtual_prompt_dataset(
            data=data,
            batch_size=batch_size,
            max_seq_length=max_input_length,
            min_seq_length=self.cfg.data.get('min_seq_length', 1),
            add_bos=sampling_params["add_BOS"],
            add_eos=False,
            for_train=False,
            tokens_to_generate=length_params["max_length"],
            get_dataset_only=True,
        )

        full_dataset = [dataset[i] for i in range(len(dataset))]
        task_ids, processed_inputs = dataset.inference_collate_fn(full_dataset)
        self.frozen_model.model.parallel_output = False

        # Call same generate code as in MegatronGPT
        return megatron_gpt_generate(
            self.cuda(), processed_inputs, self.tokenizer, length_params, sampling_params, task_ids=task_ids
        )

    def predict_step(self, batch: Any, batch_idx: int, dataloader_idx: Optional[int] = None) -> Any:
        inference_config = self.get_inference_config()
        if inference_config is None:
            return None
        else:
            length_params: LengthParam = {
                "max_length": inference_config["tokens_to_generate"],
                "min_length": inference_config["min_tokens_to_generate"],
            }

            sampling_params: SamplingParam = {
                "use_greedy": inference_config["greedy"],
                "temperature": inference_config["temperature"],
                "top_k": inference_config["top_k"],
                "top_p": inference_config["top_p"],
                "repetition_penalty": inference_config["repetition_penalty"],
                "add_BOS": inference_config["add_BOS"],
                "all_probs": inference_config["all_probs"],
                "compute_logprob": inference_config["compute_logprob"],
            }

            task_ids, processed_inputs = batch
            self.frozen_model.model.parallel_output = False

            # Call same generate code as in MegatronGPT
            return megatron_gpt_generate(
                self.cuda(), processed_inputs, self.tokenizer, length_params, sampling_params, task_ids=task_ids
            )

    @classmethod
    def list_available_models(cls):
        pass


def get_pseudo_tokens(num_virtual_tokens):
    """
    Takes in an integer and returns a list of strings where each string
    is a numbered virtual token placeholder. If 
    num_virtual_tokens = 3, then this function returns:

    ["<prompt_0>", "<prompt_1>", "<prompt_2>"]

    Args:
        num_virtual_tokens: (int) Number of virtual token strings you want to make

    returns a list of string. 

    """
    pseudo_tokens = [
        VirtualPromptPlaceholderToken.BASE.value + str(i) + VirtualPromptPlaceholderToken.END.value
        for i in range(num_virtual_tokens)
    ]

    return pseudo_tokens<|MERGE_RESOLUTION|>--- conflicted
+++ resolved
@@ -222,16 +222,6 @@
                 )
                 encoder_input = input_embeds + position_embeddings
             else:
-<<<<<<< HEAD
-                input_embeds = self.embed_input_train(input_ids, taskname_ids)
-            if hasattr(self.frozen_model.model.language_model.embedding, "position_embeddings"):
-                position_embeddings = self.frozen_model.model.language_model.embedding.position_embeddings(
-                    position_ids
-                )
-                encoder_input = input_embeds + position_embeddings
-            else:
-=======
->>>>>>> bc216082
                 encoder_input = input_embeds
             encoder_input = encoder_input.transpose(0, 1).contiguous()
             if self.cfg.get("sequence_parallel", False):
