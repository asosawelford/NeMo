# Copyright (c) 2022, NVIDIA CORPORATION.  All rights reserved.
#
# Licensed under the Apache License, Version 2.0 (the "License");
# you may not use this file except in compliance with the License.
# You may obtain a copy of the License at
#
#     http://www.apache.org/licenses/LICENSE-2.0
#
# Unless required by applicable law or agreed to in writing, software
# distributed under the License is distributed on an "AS IS" BASIS,
# WITHOUT WARRANTIES OR CONDITIONS OF ANY KIND, either express or implied.
# See the License for the specific language governing permissions and
# limitations under the License.

"""Transformer based language model."""
import torch

from nemo.collections.nlp.modules.common.megatron.layer_type import LayerType
from nemo.collections.nlp.modules.common.megatron.module import MegatronModule
from nemo.collections.nlp.modules.common.megatron.rotary_pos_embedding import RotaryEmbedding
from nemo.collections.nlp.modules.common.megatron.transformer import ParallelTransformer
from nemo.collections.nlp.modules.common.megatron.utils import (
    ApexGuardDefaults,
    get_linear_layer,
    init_method_normal,
    scaled_init_method_normal,
)

try:
<<<<<<< HEAD
=======
    from apex.transformer import parallel_state, tensor_parallel
>>>>>>> 4a93d287
    from apex.transformer.enums import AttnMaskType
    from megatron.core import tensor_parallel

    HAVE_APEX = True

except (ImportError, ModuleNotFoundError):

    HAVE_APEX = False

    # fake missing classes with None attributes
    AttnMaskType = ApexGuardDefaults()
    LayerType = ApexGuardDefaults()

try:
    from megatron.core import tensor_parallel

    HAVE_MEGATRON_CORE = True

except (ImportError, ModuleNotFoundError):

    HAVE_MEGATRON_CORE = False


def get_language_model(
    hidden_size,
    ffn_hidden_size,
    num_layers,
    max_position_embeddings,
    num_tokentypes,
    add_pooler,
    vocab_size,
    num_attention_heads,
    encoder_attn_mask_type,
    apply_query_key_layer_scaling=True,
    kv_channels=None,
    init_method=None,
    scaled_init_method=None,
    add_decoder=False,
    decoder_attn_mask_type=AttnMaskType.causal,
    pre_process=True,
    post_process=True,
    init_method_std=0.02,
    use_cpu_initialization=False,
    hidden_dropout=0.1,
    attention_dropout=0.1,
    ffn_dropout=0.0,
    precision=16,
    fp32_residual_connection=False,
    activations_checkpoint_method=None,
    activations_checkpoint_num_layers=1,
    normalization='layernorm',
    layernorm_epsilon=1e-5,
    bias_activation_fusion=True,
    masked_softmax_fusion=True,
    activation='gelu',
    headscale=False,
    transformer_block_type='pre_ln',
    normalize_attention_scores=True,
    position_embedding_type='learned_absolute',
    attention_type='multihead',
    share_embeddings_and_output_weights=True,
    rotary_percentage=1.0,
    multi_query_attention=False,
    bias_dropout_add_fusion=True,
    bias=True,
    gradient_accumulation_fusion=False,
    persist_layer_norm=False,
    openai_gelu=False,
    onnx_safe=False,
    megatron_legacy=False,
    activations_checkpoint_granularity=None,
    activations_checkpoint_layers_per_pipeline=None,
    sequence_parallel=False,
    transformer_engine=False,
    fp8=False,
    fp8_e4m3=False,
    fp8_hybrid=False,
    fp8_margin=0,
    fp8_interval=1,
    fp8_amax_history_len=1,
    fp8_amax_compute_algo='most_recent',
    reduce_amax=True,
    use_emha=False,
):
    """Build language model and return along with the key to save."""

    if kv_channels is None:
        assert (
            hidden_size % num_attention_heads == 0
        ), 'hidden_size must be divisible by num_attention_heads if kv_channels is None'
        kv_channels = hidden_size // num_attention_heads

    if init_method is None:
        init_method = init_method_normal(init_method_std)

    if scaled_init_method is None:
        scaled_init_method = scaled_init_method_normal(init_method_std, num_layers)

    # Language model.
    language_model = TransformerLanguageModel(
        init_method=init_method,
        output_layer_init_method=scaled_init_method,
        encoder_attn_mask_type=encoder_attn_mask_type,
        num_tokentypes=num_tokentypes,
        vocab_size=vocab_size,
        max_position_embeddings=max_position_embeddings,
        hidden_size=hidden_size,
        num_layers=num_layers,
        num_attention_heads=num_attention_heads,
        apply_query_key_layer_scaling=apply_query_key_layer_scaling,
        kv_channels=kv_channels,
        ffn_hidden_size=ffn_hidden_size,
        add_decoder=add_decoder,
        decoder_attn_mask_type=decoder_attn_mask_type,
        add_pooler=add_pooler,
        pre_process=pre_process,
        post_process=post_process,
        use_cpu_initialization=use_cpu_initialization,
        hidden_dropout=hidden_dropout,
        attention_dropout=attention_dropout,
        ffn_dropout=ffn_dropout,
        precision=precision,
        fp32_residual_connection=fp32_residual_connection,
        activations_checkpoint_method=activations_checkpoint_method,
        activations_checkpoint_num_layers=activations_checkpoint_num_layers,
        normalization=normalization,
        layernorm_epsilon=layernorm_epsilon,
        bias_activation_fusion=bias_activation_fusion,
        bias_dropout_add_fusion=bias_dropout_add_fusion,
        bias=bias,
        rotary_percentage=rotary_percentage,
        share_embeddings_and_output_weights=share_embeddings_and_output_weights,
        masked_softmax_fusion=masked_softmax_fusion,
        gradient_accumulation_fusion=gradient_accumulation_fusion,
        activation=activation,
        headscale=headscale,
        transformer_block_type=transformer_block_type,
        normalize_attention_scores=normalize_attention_scores,
        position_embedding_type=position_embedding_type,
        multi_query_attention=multi_query_attention,
        persist_layer_norm=persist_layer_norm,
        openai_gelu=openai_gelu,
        onnx_safe=onnx_safe,
        megatron_legacy=megatron_legacy,
        activations_checkpoint_granularity=activations_checkpoint_granularity,
        activations_checkpoint_layers_per_pipeline=activations_checkpoint_layers_per_pipeline,
        sequence_parallel=sequence_parallel,
        transformer_engine=transformer_engine,
        fp8=fp8,
        fp8_e4m3=fp8_e4m3,
        fp8_hybrid=fp8_hybrid,
        fp8_margin=fp8_margin,
        fp8_interval=fp8_interval,
        fp8_amax_history_len=fp8_amax_history_len,
        fp8_amax_compute_algo=fp8_amax_compute_algo,
        reduce_amax=reduce_amax,
        use_emha=use_emha,
    )
    # key used for checkpoints.
    language_model_key = 'language_model'

    return language_model, language_model_key


class Pooler(MegatronModule):
    """Pooler layer.

    Pool hidden states of a specific token (for example start of the
    sequence) and add a linear transformation followed by a tanh.

    Arguments:
        hidden_size: hidden size
        init_method: weight initialization method for the linear layer.
            bias is set to zero.
    """

    def __init__(self, hidden_size, init_method, sequence_parallel=False):
        super(Pooler, self).__init__()
        self.dense = get_linear_layer(hidden_size, hidden_size, init_method)
        self.sequence_parallel = sequence_parallel

    def forward(self, hidden_states, sequence_index=0):
        # hidden_states: [s, b, h] prompt_embeddings
        # sequence_index: index of the token to pool.

        # gather data along sequence dimensions
        # same pooler is run on all tensor parallel nodes
        if self.sequence_parallel:
            hidden_states = tensor_parallel.mappings.gather_from_sequence_parallel_region(hidden_states)

        pooled = hidden_states[sequence_index, :, :]
        pooled = self.dense(pooled)
        pooled = torch.tanh(pooled)
        return pooled


class Embedding(MegatronModule):
    """Language model embeddings.

    Arguments:
        hidden_size: hidden size
        vocab_size: vocabulary size
        max_sequence_length: maximum size of sequence. This
                             is used for positional embedding
        embedding_dropout_prob: dropout probability for embeddings
        init_method: weight initialization method
        num_tokentypes: size of the token-type embeddings. 0 value
                        will ignore this embedding
        use_cpu_initialization: whether to initialize the weights in CPU
        position_embedding_type: position embedding type determines whether we instantiate a learnable position embedding table.
    """

    def __init__(
        self,
        hidden_size,
        vocab_size,
        max_sequence_length,
        embedding_dropout_prob,
        init_method,
        num_tokentypes=0,
        use_cpu_initialization=False,
        fp32_residual_connection=False,
        sequence_parallel=False,
        position_embedding_type='learned_absolute',
        transpose_batch_sequence=True,
    ):
        super(Embedding, self).__init__()

        self.hidden_size = hidden_size
        self.init_method = init_method
        self.num_tokentypes = num_tokentypes
        self.position_embedding_type = position_embedding_type
        self.transpose_batch_sequence = transpose_batch_sequence

        # Word embeddings (parallel).
        self.word_embeddings = tensor_parallel.VocabParallelEmbedding(
            vocab_size, self.hidden_size, init_method=self.init_method, use_cpu_initialization=use_cpu_initialization,
        )
        self._word_embeddings_key = 'word_embeddings'

        if self.position_embedding_type == 'learned_absolute':
            # Position embedding (serial).
            self.position_embeddings = torch.nn.Embedding(max_sequence_length, self.hidden_size)
            self._position_embeddings_key = 'position_embeddings'
            # Initialize the position embeddings.
            self.init_method(self.position_embeddings.weight)

        # Token type embedding.
        # Add this as an optional field that can be added through
        # method call so we can load a pretrain model without
        # token types and add them as needed.
        self._tokentype_embeddings_key = 'tokentype_embeddings'
        if self.num_tokentypes > 0:
            self.tokentype_embeddings = torch.nn.Embedding(self.num_tokentypes, self.hidden_size)
            # Initialize the token-type embeddings.
            self.init_method(self.tokentype_embeddings.weight)
        else:
            self.tokentype_embeddings = None

        self.fp32_residual_connection = fp32_residual_connection
        self.sequence_parallel = sequence_parallel

        # Embeddings dropout
        self.embedding_dropout = torch.nn.Dropout(embedding_dropout_prob)

    def zero_parameters(self):
        """Zero out all parameters in embedding."""
        self.word_embeddings.weight.data.fill_(0)
        self.word_embeddings.weight.shared = True
        if self.position_embedding_type == 'learned_absolute':
            self.position_embeddings.weight.data.fill_(0)
            self.position_embeddings.weight.shared = True
        if self.num_tokentypes > 0:
            self.tokentype_embeddings.weight.data.fill_(0)
            self.tokentype_embeddings.weight.shared = True

    def add_tokentype_embeddings(self, num_tokentypes):
        """Add token-type embedding. This function is provided so we can add
        token-type embeddings in case the pretrained model does not have it.
        This allows us to load the model normally and then add this embedding.
        """
        if self.tokentype_embeddings is not None:
            raise Exception('tokentype embeddings is already initialized')
        if torch.distributed.get_rank() == 0:
            print('adding embedding for {} tokentypes'.format(num_tokentypes), flush=True)
        self.num_tokentypes = num_tokentypes
        self.tokentype_embeddings = torch.nn.Embedding(num_tokentypes, self.hidden_size)
        # Initialize the token-type embeddings.
        self.init_method(self.tokentype_embeddings.weight)

    def forward(self, input_ids, position_ids=None, token_type_ids=None):
        # Embeddings.
        words_embeddings = self.word_embeddings(input_ids)
        if self.position_embedding_type == 'learned_absolute':
            assert position_ids is not None
            position_embeddings = self.position_embeddings(position_ids)
            embeddings = words_embeddings + position_embeddings
        else:
            embeddings = words_embeddings
        if token_type_ids is not None:
            assert self.tokentype_embeddings is not None
            embeddings = embeddings + self.tokentype_embeddings(token_type_ids)
        else:
            assert self.tokentype_embeddings is None

        # Data format change to avoid explicit tranposes : [b s h] --> [s b h].
        if self.transpose_batch_sequence:
            embeddings = embeddings.transpose(0, 1).contiguous()

        # If the input flag for fp32 residual connection is set, convert for float.
        if self.fp32_residual_connection:
            embeddings = embeddings.float()

        # Dropout.
        if self.sequence_parallel:
            embeddings = tensor_parallel.mappings.scatter_to_sequence_parallel_region(embeddings)
            with tensor_parallel.random.get_cuda_rng_tracker().fork():
                embeddings = self.embedding_dropout(embeddings)
        else:
            embeddings = self.embedding_dropout(embeddings)

        return embeddings

    def state_dict_for_save_checkpoint(self, destination=None, prefix='', keep_vars=False):
        """For easy load."""

        state_dict_ = {}
        state_dict_[self._word_embeddings_key] = self.word_embeddings.state_dict(destination, prefix, keep_vars)
        if self.position_embedding_type == 'learned_absolute':
            state_dict_[self._position_embeddings_key] = self.position_embeddings.state_dict(
                destination, prefix, keep_vars
            )
        if self.num_tokentypes > 0:
            state_dict_[self._tokentype_embeddings_key] = self.tokentype_embeddings.state_dict(
                destination, prefix, keep_vars
            )

        return state_dict_

    def load_state_dict(self, state_dict, strict=True):
        """Customized load."""

        # Word embedding.
        if self._word_embeddings_key in state_dict:
            state_dict_ = state_dict[self._word_embeddings_key]
        else:
            # for backward compatibility.
            state_dict_ = {}
            for key in state_dict.keys():
                if 'word_embeddings' in key:
                    state_dict_[key.split('word_embeddings.')[1]] = state_dict[key]
        self.word_embeddings.load_state_dict(state_dict_, strict=strict)

        if self.position_embedding_type == 'learned_absolute':
            # Position embedding.
            if self._position_embeddings_key in state_dict:
                state_dict_ = state_dict[self._position_embeddings_key]
            else:
                # for backward compatibility.
                state_dict_ = {}
                for key in state_dict.keys():
                    if 'position_embeddings' in key:
                        state_dict_[key.split('position_embeddings.')[1]] = state_dict[key]
            self.position_embeddings.load_state_dict(state_dict_, strict=strict)

        # Tokentype embedding.
        if self.num_tokentypes > 0:
            state_dict_ = {}
            if self._tokentype_embeddings_key in state_dict:
                state_dict_ = state_dict[self._tokentype_embeddings_key]
            else:
                # for backward compatibility.
                for key in state_dict.keys():
                    if 'tokentype_embeddings' in key:
                        state_dict_[key.split('tokentype_embeddings.')[1]] = state_dict[key]
            if len(state_dict_.keys()) > 0:
                self.tokentype_embeddings.load_state_dict(state_dict_, strict=strict)
            else:
                print(
                    '***WARNING*** expected tokentype embeddings in the ' 'checkpoint but could not find it',
                    flush=True,
                )


class TransformerLanguageModel(MegatronModule):
    """Transformer language model.

    Arguments:
        transformer_hparams: transformer hyperparameters
        vocab_size: vocabulary size
        max_sequence_length: maximum size of sequence. This
                             is used for positional embedding
        embedding_dropout_prob: dropout probability for embeddings
        num_tokentypes: size of the token-type embeddings. 0 value
                        will ignore this embedding
    """

    def __init__(
        self,
        init_method,
        output_layer_init_method,
        encoder_attn_mask_type,
        vocab_size,
        max_position_embeddings,
        hidden_size,
        ffn_hidden_size,
        num_layers,
        num_tokentypes,
        num_attention_heads,
        apply_query_key_layer_scaling=True,
        kv_channels=None,
        add_decoder=False,
        decoder_attn_mask_type=AttnMaskType.causal,
        add_pooler=False,
        pre_process=True,
        post_process=True,
        use_cpu_initialization=False,
        hidden_dropout=0.1,
        attention_dropout=0.1,
        ffn_dropout=0.0,
        precision=16,
        fp32_residual_connection=False,
        activations_checkpoint_method=None,
        activations_checkpoint_num_layers=1,
        normalization='layernorm',
        layernorm_epsilon=1e-5,
        bias_activation_fusion=True,
        bias_dropout_add_fusion=True,
        bias=True,
        masked_softmax_fusion=True,
        activation='gelu',
        headscale=False,
        transformer_block_type='pre_ln',
        normalize_attention_scores=True,
        position_embedding_type='learned_absolute',
        rotary_percentage=1.0,
        multi_query_attention=False,
        share_embeddings_and_output_weights=True,
        gradient_accumulation_fusion=False,
        persist_layer_norm=False,
        openai_gelu=False,
        onnx_safe=False,
        megatron_legacy=False,
        activations_checkpoint_granularity=None,
        activations_checkpoint_layers_per_pipeline=None,
        sequence_parallel=False,
        transformer_engine=False,
        fp8=False,
        fp8_e4m3=False,
        fp8_hybrid=False,
        fp8_margin=0,
        fp8_interval=1,
        fp8_amax_history_len=1,
        fp8_amax_compute_algo='most_recent',
        reduce_amax=True,
        use_emha=False,
    ):
        super(TransformerLanguageModel, self).__init__(share_token_embeddings=share_embeddings_and_output_weights)

        self.pre_process = pre_process
        self.post_process = post_process
        self.hidden_size = hidden_size
        self.num_layers = num_layers
        self.vocab_size = vocab_size
        self.max_position_embeddings = max_position_embeddings
        self.num_tokentypes = num_tokentypes
        self.init_method = init_method
        self.encoder_attn_mask_type = encoder_attn_mask_type
        self.add_decoder = add_decoder
        self.decoder_attn_mask_type = decoder_attn_mask_type
        self.add_pooler = add_pooler
        self.hidden_dropout = hidden_dropout
        self.output_layer_init_method = output_layer_init_method
        self.position_embedding_type = position_embedding_type
        self.share_embeddings_and_output_weights = share_embeddings_and_output_weights
        self.sequence_parallel = sequence_parallel

        if kv_channels is None:

            assert (
                hidden_size % num_attention_heads == 0
            ), 'hidden_size must be divisible by num_attention_heads if kv_channels is None'
            kv_channels = hidden_size // num_attention_heads

        # Embeddings.
        if self.pre_process:
            self.embedding = Embedding(
                hidden_size=self.hidden_size,
                vocab_size=self.vocab_size,
                max_sequence_length=self.max_position_embeddings,
                init_method=self.init_method,
                num_tokentypes=self.num_tokentypes,
                use_cpu_initialization=use_cpu_initialization,
                embedding_dropout_prob=self.hidden_dropout,
                sequence_parallel=sequence_parallel,
                position_embedding_type=position_embedding_type,
                fp32_residual_connection=fp32_residual_connection,
            )
            self._embedding_key = 'embedding'

        if position_embedding_type == 'rope':
            rotary_dim = self.hidden_size // num_attention_heads if kv_channels is None else kv_channels
            assert 0 < rotary_percentage <= 1
            if rotary_percentage < 1:
                rotary_dim = int(rotary_dim * rotary_percentage)
            self.rotary_pos_emb = RotaryEmbedding(rotary_dim)

        # Transformer.
        self.encoder = ParallelTransformer(
            init_method=self.init_method,
            output_layer_init_method=self.output_layer_init_method,
            num_layers=self.num_layers,
            hidden_size=self.hidden_size,
            num_attention_heads=num_attention_heads,
            apply_query_key_layer_scaling=apply_query_key_layer_scaling,
            kv_channels=kv_channels,
            ffn_hidden_size=ffn_hidden_size,
            self_attn_mask_type=self.encoder_attn_mask_type,
            pre_process=self.pre_process,
            post_process=self.post_process,
            precision=precision,
            fp32_residual_connection=fp32_residual_connection,
            activations_checkpoint_method=activations_checkpoint_method,
            activations_checkpoint_num_layers=activations_checkpoint_num_layers,
            normalization=normalization,
            layernorm_epsilon=layernorm_epsilon,
            hidden_dropout=hidden_dropout,
            attention_dropout=attention_dropout,
            ffn_dropout=ffn_dropout,
            use_cpu_initialization=use_cpu_initialization,
            persist_layer_norm=persist_layer_norm,
            openai_gelu=openai_gelu,
            onnx_safe=onnx_safe,
            bias=bias,
            bias_activation_fusion=bias_activation_fusion,
            bias_dropout_add_fusion=bias_dropout_add_fusion,
            masked_softmax_fusion=masked_softmax_fusion,
            activation=activation,
            headscale=headscale,
            transformer_block_type=transformer_block_type,
            normalize_attention_scores=normalize_attention_scores,
            multi_query_attention=multi_query_attention,
            gradient_accumulation_fusion=gradient_accumulation_fusion,
            megatron_legacy=megatron_legacy,
            sequence_parallel=sequence_parallel,
            activations_checkpoint_granularity=activations_checkpoint_granularity,
            activations_checkpoint_layers_per_pipeline=activations_checkpoint_layers_per_pipeline,
            transformer_engine=transformer_engine,
            fp8=fp8,
            fp8_e4m3=fp8_e4m3,
            fp8_hybrid=fp8_hybrid,
            fp8_margin=fp8_margin,
            fp8_interval=fp8_interval,
            fp8_amax_history_len=fp8_amax_history_len,
            fp8_amax_compute_algo=fp8_amax_compute_algo,
            reduce_amax=reduce_amax,
            use_emha=use_emha,
        )
        self._encoder_key = 'encoder'

        # Decoder
        if self.add_decoder:
            self.decoder = ParallelTransformer(
                layer_type=LayerType.decoder,
                self_attn_mask_type=self.decoder_attn_mask_type,
                init_method=self.init_method,
                output_layer_init_method=self.output_layer_init_method,
                num_layers=self.num_layers,
                hidden_size=self.hidden_size,
                num_attention_heads=num_attention_heads,
                apply_query_key_layer_scaling=apply_query_key_layer_scaling,
                kv_channels=kv_channels,
                ffn_hidden_size=ffn_hidden_size,
                pre_process=self.pre_process,
                post_process=self.post_process,
                precision=precision,
                fp32_residual_connection=fp32_residual_connection,
                activations_checkpoint_method=activations_checkpoint_method,
                activations_checkpoint_num_layers=activations_checkpoint_num_layers,
                normalization=normalization,
                layernorm_epsilon=layernorm_epsilon,
                hidden_dropout=hidden_dropout,
                attention_dropout=attention_dropout,
                use_cpu_initialization=use_cpu_initialization,
                bias_activation_fusion=bias_activation_fusion,
                bias_dropout_add_fusion=bias_dropout_add_fusion,
                masked_softmax_fusion=masked_softmax_fusion,
                gradient_accumulation_fusion=gradient_accumulation_fusion,
                persist_layer_norm=persist_layer_norm,
                openai_gelu=openai_gelu,
                onnx_safe=onnx_safe,
                megatron_legacy=megatron_legacy,
                sequence_parallel=sequence_parallel,
                activations_checkpoint_granularity=activations_checkpoint_granularity,
                activations_checkpoint_layers_per_pipeline=activations_checkpoint_layers_per_pipeline,
                transformer_engine=transformer_engine,
            )
            self._decoder_key = 'decoder'

        if self.post_process:
            # Pooler.
            if self.add_pooler:
                self.pooler = Pooler(self.hidden_size, self.init_method, sequence_parallel=sequence_parallel)
                self._pooler_key = 'pooler'

            if not self.share_embeddings_and_output_weights:
                self.output_layer = tensor_parallel.ColumnParallelLinear(
                    self.hidden_size,
                    self.vocab_size,
                    bias=False,  # Setting bias to False always to keep it consistent with embedding tying that also does not have a bias.
                    init_method=self.init_method,
                )
                self._output_layer_key = 'output_layer'

    def set_input_tensor(self, input_tensor):
        """ See megatron.model.transformer.set_input_tensor()"""
        # This is usually handled in schedules.py but some inference code still
        # gives us non-lists or None
        if not isinstance(input_tensor, list):
            input_tensor = [input_tensor]

        self.encoder.set_input_tensor(input_tensor[0])

    def forward(
        self,
        enc_input_ids,
        enc_position_ids,
        enc_attn_mask,
        dec_input_ids=None,
        dec_position_ids=None,
        dec_attn_mask=None,
        enc_dec_attn_mask=None,
        token_type_ids=None,
        layer_past=None,
        get_key_value=False,
        pooling_sequence_index=0,
        enc_hidden_states=None,
        output_enc_hidden_only=False,
        encoder_input=None,
        set_inference_key_value_memory=False,
        inference_max_sequence_len=None,
        checkpoint_activations_all_layers=None,
    ):
        # Embeddings.
        if self.pre_process and encoder_input is None:
            encoder_input = self.embedding(enc_input_ids, enc_position_ids, token_type_ids=token_type_ids)
        else:
            pass

        # enc_attn_mask: [1, 1, s, s]

        if self.position_embedding_type == 'rope':
            if inference_max_sequence_len is not None:
                rotary_pos_emb = self.rotary_pos_emb(inference_max_sequence_len)
            elif self.encoder.input_tensor is not None:
                if self.sequence_parallel:
                    rotary_pos_emb = self.rotary_pos_emb(
                        self.encoder.input_tensor.size(0) * parallel_state.get_tensor_model_parallel_world_size()
                    )
                else:
                    rotary_pos_emb = self.rotary_pos_emb(self.encoder.input_tensor.size(0))
            else:
                if self.sequence_parallel:
                    rotary_pos_emb = self.rotary_pos_emb(
                        encoder_input.size(0) * parallel_state.get_tensor_model_parallel_world_size()
                    )
                else:
                    rotary_pos_emb = self.rotary_pos_emb(encoder_input.size(0))
        else:
            rotary_pos_emb = None
        # encoder.
        if enc_hidden_states is None:
            encoder_output = self.encoder(
                encoder_input,
                enc_attn_mask,
                layer_past=layer_past,
                get_key_value=get_key_value,
                set_inference_key_value_memory=set_inference_key_value_memory,
                inference_max_sequence_len=inference_max_sequence_len,
                checkpoint_activations_all_layers=checkpoint_activations_all_layers,
                rotary_pos_emb=(rotary_pos_emb, None, None)
                if rotary_pos_emb is not None
                else None,  # This assumes that this being used as a GPT/BERT model only (no cross-attention)
            )
        else:
            encoder_output = enc_hidden_states.to(encoder_input.dtype)

        if self.post_process:
            if self.add_pooler:
                pooled_output = self.pooler(encoder_output, pooling_sequence_index)

        # output_enc_hidden_only refers to when we just need the encoder's
        # output. For example, it is helpful to compute
        # similarity between two sequences by average pooling
        if not self.add_decoder or output_enc_hidden_only:
            if self.add_pooler and self.post_process:
                return encoder_output, pooled_output
            else:
                return encoder_output

        # Decoder Embedding
        dec_embedding_output = self.embedding(dec_input_ids, dec_position_ids)
        # decoder
        decoder_output = self.decoder(
            dec_embedding_output,
            dec_attn_mask,
            layer_past=layer_past,
            get_key_value=get_key_value,
            encoder_output=encoder_output,
            enc_dec_attn_mask=enc_dec_attn_mask,
            set_inference_key_value_memory=set_inference_key_value_memory,
            inference_max_sequence_len=inference_max_sequence_len,
            checkpoint_activations_all_layers=checkpoint_activations_all_layers,
        )

        if self.add_pooler and self.post_process:
            return decoder_output, encoder_output, pooled_output
        else:
            return decoder_output, encoder_output

    def state_dict_for_save_checkpoint(self, destination=None, prefix='', keep_vars=False):
        """For easy load."""

        state_dict_ = {}
        if self.pre_process:
            state_dict_[self._embedding_key] = self.embedding.state_dict_for_save_checkpoint(
                destination, prefix, keep_vars
            )

        state_dict_[self._encoder_key] = self.encoder.state_dict_for_save_checkpoint(destination, prefix, keep_vars)
        if self.post_process:
            if self.add_pooler:
                state_dict_[self._pooler_key] = self.pooler.state_dict_for_save_checkpoint(
                    destination, prefix, keep_vars
                )
        if self.add_decoder:
            state_dict_[self._decoder_key] = self.decoder.state_dict_for_save_checkpoint(
                destination, prefix, keep_vars
            )

        return state_dict_

    def load_state_dict(self, state_dict, strict=True):
        """Customized load."""

        # Embedding.
        if self.pre_process:
            if self._embedding_key in state_dict:
                state_dict_ = state_dict[self._embedding_key]
            else:
                # for backward compatibility.
                state_dict_ = {}
                for key in state_dict.keys():
                    if '_embeddings' in key:
                        state_dict_[key] = state_dict[key]
            self.embedding.load_state_dict(state_dict_, strict=strict)

        # Encoder.
        if self._encoder_key in state_dict:
            state_dict_ = state_dict[self._encoder_key]

        # for backward compatibility.
        elif 'transformer' in state_dict:
            state_dict_ = state_dict['transformer']
        else:
            # for backward compatibility.
            state_dict_ = {}
            for key in state_dict.keys():
                if 'transformer.' in key:
                    state_dict_[key.split('transformer.')[1]] = state_dict[key]

        # for backward compatibility.
        state_dict_self_attention = {}
        for key in state_dict_.keys():
            if '.attention.' in key:
                state_dict_self_attention[key.replace(".attention.", ".self_attention.")] = state_dict_[key]
            else:
                state_dict_self_attention[key] = state_dict_[key]
        state_dict_ = state_dict_self_attention

        self.encoder.load_state_dict(state_dict_, strict=strict)

        if self.post_process:
            # pooler
            if self.add_pooler:
                assert 'pooler' in state_dict, 'could not find data for pooler in the checkpoint'
                self.pooler.load_state_dict(state_dict[self._pooler_key], strict=strict)
        # decoder
        if self.add_decoder:
            assert 'decoder' in state_dict, 'could not find data for pooler in the checkpoint'
            self.decoder.load_state_dict(state_dict[self._decoder_key], strict=strict)<|MERGE_RESOLUTION|>--- conflicted
+++ resolved
@@ -27,12 +27,7 @@
 )
 
 try:
-<<<<<<< HEAD
-=======
-    from apex.transformer import parallel_state, tensor_parallel
->>>>>>> 4a93d287
     from apex.transformer.enums import AttnMaskType
-    from megatron.core import tensor_parallel
 
     HAVE_APEX = True
 
@@ -45,7 +40,7 @@
     LayerType = ApexGuardDefaults()
 
 try:
-    from megatron.core import tensor_parallel
+    from megatron.core import parallel_state, tensor_parallel
 
     HAVE_MEGATRON_CORE = True
 
