# Copyright (c) 2022, NVIDIA CORPORATION & AFFILIATES.  All rights reserved.
#
# Licensed under the Apache License, Version 2.0 (the "License");
# you may not use this file except in compliance with the License.
# You may obtain a copy of the License at
#
#     http://www.apache.org/licenses/LICENSE-2.0
#
# Unless required by applicable law or agreed to in writing, software
# distributed under the License is distributed on an "AS IS" BASIS,
# WITHOUT WARRANTIES OR CONDITIONS OF ANY KIND, either express or implied.
# See the License for the specific language governing permissions and
# limitations under the License.

import os

import pytorch_lightning as pl
import torch
from nemo_text_processing.g2p.models.heteronym_classification import HeteronymClassificationModel

from nemo.collections.common.callbacks import LogEpochTimeCallback
from nemo.core.config import hydra_runner
from nemo.utils import logging
from nemo.utils.exp_manager import exp_manager


"""
This script runs training and evaluation of HeteronymClassificationModel

To prepare dataset, see NeMo/scripts/dataset_processing/g2p/export_wikihomograph_data_to_manifest.py

To run training and testing:
python heteronym_classification_train_and_evaluate.py \
    train_manifest=<Path to manifest file>" \
    validation_manifest=<Path to manifest file>" \
    model.encoder.pretrained="<Path to .nemo file or pretrained model name from list_available_models()>" \
<<<<<<< HEAD
    model.wordids="<Path to wordids.tsv file>" \
=======
    model.wordids=<Path to wordids.tsv file, similar to https://github.com/google-research-datasets/WikipediaHomographData/blob/master/data/wordids.tsv> \ 
>>>>>>> c03aae10
    do_training=True \
    do_testing=True
    
See https://github.com/google-research-datasets/WikipediaHomographData/blob/master/data/wordids.tsv for wordids file
format example

See https://github.com/NVIDIA/NeMo/blob/main/scripts/dataset_processing/g2p/export_wikihomograph_data_to_manifest.py
on how to convert WikiHomograph data for HeteronymClassificationModel training/evaluation
"""


@hydra_runner(config_path="conf", config_name="heteronym_classification.yaml")
def main(cfg):
    trainer = pl.Trainer(**cfg.trainer)
    exp_manager(trainer, cfg.get("exp_manager", None))

    model = None
    if cfg.do_training:
        model = HeteronymClassificationModel(cfg=cfg.model, trainer=trainer)
        lr_logger = pl.callbacks.LearningRateMonitor()
        epoch_time_logger = LogEpochTimeCallback()
        trainer.callbacks.extend([lr_logger, epoch_time_logger])
        trainer.fit(model)

    if cfg.do_testing:
        logging.info(
            'During evaluation/testing, it is currently advisable to construct a new Trainer with single GPU and \
				no DDP to obtain accurate results'
        )
        # setup GPU
        if torch.cuda.is_available():
            device = [0]  # use 0th CUDA device
            accelerator = 'gpu'
        else:
            device = 1
            accelerator = 'cpu'

        map_location = torch.device('cuda:{}'.format(device[0]) if accelerator == 'gpu' else 'cpu')
        trainer = pl.Trainer(devices=device, accelerator=accelerator, logger=False, enable_checkpointing=False)

        if model is None:
            if os.path.exists(cfg.pretrained_model):
                # restore model from .nemo file path
                model = HeteronymClassificationModel.restore_from(restore_path=cfg.pretrained_model)
            elif cfg.pretrained_model in HeteronymClassificationModel.get_available_model_names():
                # restore model by name
                model = HeteronymClassificationModel.from_pretrained(cfg.pretrained_model, map_location=map_location)
            else:
                raise ValueError(
                    f'Provide path to the pre-trained .nemo checkpoint or choose from {HeteronymClassificationModel.list_available_models()}'
                )

        if hasattr(cfg.model, "test_ds") and cfg.model.test_ds.dataset.manifest is not None:
            model.setup_test_data(cfg.model.test_ds)
            trainer.test(model)
        else:
            logging.info("test_ds not found, skipping evaluation")


if __name__ == '__main__':
    main()  # noqa pylint: disable=no-value-for-parameter<|MERGE_RESOLUTION|>--- conflicted
+++ resolved
@@ -34,11 +34,7 @@
     train_manifest=<Path to manifest file>" \
     validation_manifest=<Path to manifest file>" \
     model.encoder.pretrained="<Path to .nemo file or pretrained model name from list_available_models()>" \
-<<<<<<< HEAD
     model.wordids="<Path to wordids.tsv file>" \
-=======
-    model.wordids=<Path to wordids.tsv file, similar to https://github.com/google-research-datasets/WikipediaHomographData/blob/master/data/wordids.tsv> \ 
->>>>>>> c03aae10
     do_training=True \
     do_testing=True
     
