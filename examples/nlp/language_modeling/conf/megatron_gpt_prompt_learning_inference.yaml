inference:
  greedy: True # Whether or not to use sampling ; use greedy decoding otherwise
  top_k: 0  # The number of highest probability vocabulary tokens to keep for top-k-filtering.
  top_p: 0.9 # If set to float < 1, only the most probable tokens with probabilities that add up to top_p or higher are kept for generation.
  temperature: 1.0 # sampling temperature
  add_BOS: True # add the bos token at the begining of the prompt
  tokens_to_generate: 30 # The minimum length of the sequence to be generated.
  all_probs: False  # whether return the log prob for all the tokens in vocab
  repetition_penalty: 1.2  # The parameter for repetition penalty. 1.0 means no penalty.
  min_tokens_to_generate: 0  # The minimum length of the sequence to be generated.
  compute_logprob: False  # a flag used to compute logprob of all the input text, a very special case of running inference, default False
  batch_size: 1


trainer:
  devices: 1
  num_nodes: 1
  accelerator: gpu
  logger: False # logger provided by exp_manager
  precision: 16 # 16, 32, or bf16

tensor_model_parallel_size: 1
pipeline_model_parallel_size: 1
gpt_model_file: null  # GPT nemo file path
virtual_prompt_model_file: ??? # path to a MegatronGPTPromptLearningModel model if you want to use soft prompts
pred_file_path: ??? # Path will model predictions will be written
<<<<<<< HEAD
data_paths: # paths to .jsonl files you want to perform inference on
=======
data_paths: # paths to .jsonl files you want to perform inference on
num_workers: 8
 
>>>>>>> b1906aba
<|MERGE_RESOLUTION|>--- conflicted
+++ resolved
@@ -24,10 +24,6 @@
 gpt_model_file: null  # GPT nemo file path
 virtual_prompt_model_file: ??? # path to a MegatronGPTPromptLearningModel model if you want to use soft prompts
 pred_file_path: ??? # Path will model predictions will be written
-<<<<<<< HEAD
-data_paths: # paths to .jsonl files you want to perform inference on
-=======
 data_paths: # paths to .jsonl files you want to perform inference on
 num_workers: 8
- 
->>>>>>> b1906aba
+ 